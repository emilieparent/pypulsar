"""
Taken from Scott Ransom's PRESTO.

Modified to include a function to create polycos from a parfile.
Patrick Lazarus, June 28th, 2009.
"""

import sys
import os
import subprocess
import types
import numpy as Num
import parfile
import psr_utils
import telescopes
import infodata

# Constants
NUMCOEFFS_DEFAULT = 12
SPAN_DEFAULT = 60 # span of each poylco in minutes

DEBUG = False
VERBOSE = False

# Turn on verbosity if debugging message are on.
VERBOSE = DEBUG or VERBOSE

class polyco:
    def __init__(self, fileptr):
        line = fileptr.readline()
        if (line==""):
            self.psr = None
        else:
            sl = line.split()
            self.psr = sl[0]
            self.date = sl[1]
            self.UTC = sl[2]
            self.TMIDi = float(sl[3].split(".")[0])
            self.TMIDf = float("0."+sl[3].split(".")[1])
            self.TMID = self.TMIDi+self.TMIDf
            self.DM = float(sl[4])
            if (len(sl)==7):
                self.doppler = float(sl[5])*1e-4
                self.log10rms = float(sl[6])
            else:
                self.log10rms = "-"+sl[-1].split("-")[-1]
                self.doppler = float(sl[-1][:sl[-1].find(self.log10rms)])*1e-4
                self.log10rms = float(self.log10rms)
            sl = fileptr.readline().split()
            self.RPHASE = float(sl[0])
            self.F0 = float(sl[1])
            self.obs = sl[2]
            self.dataspan = int(sl[3])
            self.numcoeff = int(sl[4])
            self.obsfreq = float(sl[5])
            if (len(sl)==7):
                self.binphase = float(sl[6])
            self.coeffs = Num.zeros(self.numcoeff, 'd')
            for linenum in range(self.numcoeff/3):
                sl = fileptr.readline().split()
                self.coeffs[linenum*3+0] = float(sl[0].replace('D', 'E'))
                self.coeffs[linenum*3+1] = float(sl[1].replace('D', 'E'))
                self.coeffs[linenum*3+2] = float(sl[2].replace('D', 'E'))
    
    def phase(self, mjdi, mjdf):
        """
        self.phase(mjdi, mjdf):
            Return the predicted pulsar phase at a given integer and frational MJD.
        """
        return self.rotation(mjdi, mjdf) % 1

    def rotation(self, mjdi, mjdf):
        """
        self.rotation(mjdi, mjdf):
            Return the predicted pulsar (fractional) rotation at a 
            given integer and fractional MJD.
        """
        DT = ((mjdi-self.TMIDi)+(mjdf-self.TMIDf))*1440.0
        phase = self.coeffs[self.numcoeff-1]
        for ii in range(self.numcoeff-1, 0, -1):
            phase = DT*phase + self.coeffs[ii-1]
        phase += self.RPHASE + DT*60.0*self.F0
        return phase 

    def freq(self, mjdi, mjdf):
        """
        self.freq(mjdi, mjdf):
            Return the predicted pulsar spin frequency at a given integer and frational MJD.
        """
        DT = ((mjdi-self.TMIDi)+(mjdf-self.TMIDf))*1440.0
        psrfreq = 0.0
        for ii in range(self.numcoeff-1, 0, -1):
            psrfreq = DT*psrfreq + ii*self.coeffs[ii]
        return self.F0 + psrfreq/60.0


class polycos:
    def __init__(self, filenm="polyco.dat"):
        self.file = filenm
        self.polycos = []
        self.TMIDs = []
        infile = open(filenm, "r")
        tmppoly = polyco(infile)
        psrname = tmppoly.psr
        while(tmppoly.psr):
	    if (len(self.polycos)):
                if (tmppoly.dataspan != self.dataspan):
                    raise PolycoError("Data span is changing!\n")
                if (tmppoly.psr != psrname):
                    raise PolycoError("Multiple PSRs in same polycos file!\n")    
            else:
                self.dataspan = tmppoly.dataspan
            self.polycos.append(tmppoly)
            self.TMIDs.append(tmppoly.TMID)
            tmppoly = polyco(infile)
        if VERBOSE:
            print "Success! Read %d polycos\n" % len(self.polycos)
        self.TMIDs = Num.asarray(self.TMIDs)
        infile.close()
        self.validrange = 0.5*self.dataspan/1440.0

    def select_polyco(self, mjdi, mjdf):
        """
        self.select_polyco(mjdi, mjdf):
            Return the polyco number that is valid for the specified time.
        """
        goodpoly = Num.argmin(Num.fabs(self.TMIDs-(mjdi+mjdf)))
        if (Num.fabs(self.TMIDs[goodpoly]-(mjdi+mjdf)) > self.validrange):
            raise PolycoError("Cannot find a valid polyco at %f!\n" % (mjdi+mjdf))
        return goodpoly

    def get_phase(self, mjdi, mjdf):
        """
        self.get_phase(mjdi, mjdf):
            Return the predicted pulsar phase for the specified time.
        """
        goodpoly = self.select_polyco(mjdi, mjdf)
        return self.polycos[goodpoly].phase(mjdi, mjdf) 

    def get_rotation(self, mjdi, mjdf):
        """
        self.get_rotation(mjdi, mjdf):
            Return the predicted pulsar (fractional) rotation 
            number for the specified time.
        """
        goodpoly = self.select_polyco(mjdi, mjdf)
        return self.polycos[goodpoly].rotation(mjdi, mjdf) 

    def get_freq(self, mjdi, mjdf):
        """
        self.get_freq(mjdi, mjdf):
            Return the predicted pulsar spin frquency for the specified time.
        """
        goodpoly = self.select_polyco(mjdi, mjdf)
        return self.polycos[goodpoly].freq(mjdi, mjdf) 

    def get_phs_and_freq(self, mjdi, mjdf):
        """
        self.get_phs_and_freq(mjdi, mjdf):
            Return the predicted pulsar phase and spin frquency for the specified time.
        """
        goodpoly = self.select_polyco(mjdi, mjdf)
        return (self.polycos[goodpoly].phase(mjdi, mjdf), 
                self.polycos[goodpoly].freq(mjdi, mjdf))
    
    def get_voverc(self, mjdi, mjdf):
        """
        self.get_voverc(mjdi, mjdf):
            Return the (approximate) topocentric v/c for the specified time.
        """
        goodpoly = self.select_polyco(mjdi, mjdf)
        return self.polycos[goodpoly].doppler


def create_polycos_from_inf(par, infdata):
    """A convenience function to create polycos for the observation
        with info in the given *.inf file.

        Inputs:
            par: parfile's filename, or a parfile object.
            infdata: inffile's filename, or an infodata object.

        Ouput:
            new_polycos: polycos object
    """
    if type(infdata)==types.StringType:
        # assume infdata is a filename
        infdata = infodata.infodata(infdata)
    else:
        # assume infdata is already an infodata.infodata object
        pass
    obslength = (infdata.dt*infdata.N) / psr_utils.SECPERDAY
    telescope_id = telescopes.telescope_to_id[infdata.telescope]
    if telescope_id != 'o' and telescope_id !='@':
        center_freq = infdata.lofreq + (infdata.numchan/2 - 0.5) * \
                                            infdata.chan_width
        if infdata.bary:
            # Data is barycentred, keep max_hour_angle,
            # but set telescope_id to barycentre, '@'
            telescope_id = '@'
    else:
        # optical, X-ray, or gamma-ray data
        center_freq = 0.0

    start_mjd = int(infdata.epoch) 
    end_mjd = int(infdata.epoch+obslength)+1

    return create_polycos(par, telescope_id, center_freq, start_mjd, end_mjd) 


def create_polycos(par, telescope_id, center_freq, start_mjd, end_mjd, \
                    max_hour_angle=None, span=SPAN_DEFAULT, \
                    numcoeffs=NUMCOEFFS_DEFAULT, keep_file=False):
    """Create polycos object from a parfile.
        Inputs:
            par: parfile's filename, or a parfile object.
            telescope_id: The TEMPO 1-character telescope identifier.
            center_freq: The observation's center frequencies in MHz.
            start_mjd: MJD on which the polycos should start.
            end_mjd: MJD until the polycos should extend.
            max_hour_angle: The maximum hour angle as expected by tempo.
                (Default: Use default value chosen for given telescope).
            span: Span of each set of polycos in min.
                (Default: 60 min).
            numcoeffs: Number of coefficients to use.
                (Default: 12).
            keep_file: If true do not delete polyco.dat file.
                (Default: delete polyco.dat file).

        Output:
            new_polycos: a polycos object.
    """
    if type(par)==types.StringType:
        # assume par is a filename
        par = parfile.psr_par(par)
    else:
        # assume par is already a parfile.psr_par object
        pass
   
    if max_hour_angle is None:
        telescope_name = telescopes.id_to_telescope[telescope_id]
        max_hour_angle = telescopes.telescope_to_maxha[telescope_name]
    
    tzfile = open("tz.in", "w")
    # Default parameters for prediction mode
    tzfile.write("%s %d %d %d %0.5f\n" % (telescope_id, max_hour_angle, \
                            SPAN_DEFAULT, NUMCOEFFS_DEFAULT, center_freq))
    # TEMPO ignores lines 2 and 3 in tz.in file
<<<<<<< HEAD
    tzfile.write("\n\n") 
    tzfile.write("%s %d %d %d %0.5f\n" % (par.PSR, span, \
                        numcoeffs, max_hour_angle, center_freq)) 
=======
    tzfile.write("\n\n")
    if hasattr(par, "PSR"):
        psrname = par.PSR
    else:
        psrname = par.PSRJ
    tzfile.write("%s %d %d %d %0.5f\n" % (psrname, SPAN_DEFAULT, \
                        NUMCOEFFS_DEFAULT, max_hour_angle, center_freq)) 
>>>>>>> 741801c7
    tzfile.close()
    tempo = subprocess.Popen("tempo -z -f %s" % par.FILE, shell=True, \
                        stdin=subprocess.PIPE, stdout=subprocess.PIPE, \
                        stderr=subprocess.PIPE)
    (out, err) = tempo.communicate("%d %d\n" % (start_mjd, end_mjd))
    new_polycos = polycos(filenm='polyco.dat')
    # Remove files created by us and by TEMPO
    if not DEBUG:
        os.remove("tz.in")
    if not keep_file:
        os.remove("polyco.dat")
    return new_polycos


class PolycoError(Exception):
    pass<|MERGE_RESOLUTION|>--- conflicted
+++ resolved
@@ -246,11 +246,6 @@
     tzfile.write("%s %d %d %d %0.5f\n" % (telescope_id, max_hour_angle, \
                             SPAN_DEFAULT, NUMCOEFFS_DEFAULT, center_freq))
     # TEMPO ignores lines 2 and 3 in tz.in file
-<<<<<<< HEAD
-    tzfile.write("\n\n") 
-    tzfile.write("%s %d %d %d %0.5f\n" % (par.PSR, span, \
-                        numcoeffs, max_hour_angle, center_freq)) 
-=======
     tzfile.write("\n\n")
     if hasattr(par, "PSR"):
         psrname = par.PSR
@@ -258,7 +253,6 @@
         psrname = par.PSRJ
     tzfile.write("%s %d %d %d %0.5f\n" % (psrname, SPAN_DEFAULT, \
                         NUMCOEFFS_DEFAULT, max_hour_angle, center_freq)) 
->>>>>>> 741801c7
     tzfile.close()
     tempo = subprocess.Popen("tempo -z -f %s" % par.FILE, shell=True, \
                         stdin=subprocess.PIPE, stdout=subprocess.PIPE, \
